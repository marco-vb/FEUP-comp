--- conflicted
+++ resolved
@@ -127,25 +127,17 @@
 
     private String visitAssignStmt(JmmNode node, Void unused) {
 
-<<<<<<< HEAD
-        var lhs = exprVisitor.visit(node.getJmmChild(0));
-//        var rhs = exprVisitor.visit(node.getJmmChild(1));
-=======
+
         var lhs = visit(node.getJmmChild(0));
         var varType = TypeUtils.getExprType(node.getJmmChild(0), table);
         var ollirType = OptUtils.toOllirType(varType);
         var rhs = exprVisitor.visit(node.getJmmChild(1));
->>>>>>> 12a1a943
 
         StringBuilder code = new StringBuilder();
 
         // code to compute the children
-<<<<<<< HEAD
         code.append(lhs.getComputation());
-//        code.append(rhs.getComputation());
-=======
         code.append(rhs.getComputation());
->>>>>>> 12a1a943
 
         // code to compute self
         // statement has type of lhs
@@ -161,7 +153,7 @@
         code.append(typeString);
         code.append(SPACE);
 
-//        code.append(rhs.getCode());
+        code.append(rhs.getCode());
 
         code.append(END_STMT);
 
