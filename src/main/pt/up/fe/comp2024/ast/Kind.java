package pt.up.fe.comp2024.ast;

import pt.up.fe.comp.jmm.ast.JmmNode;
import pt.up.fe.specs.util.SpecsStrings;

import java.util.Arrays;
import java.util.Set;

/**
 * Represents the different kinds of nodes in the AST.
 */
public enum Kind {
    PROGRAM,
    IMPORT_DECL,
    CLASS_DECL,
    VAR_DECL,
    TYPE,
    METHOD_DECL,
    PARAM,
    ASSIGN_STMT,
    RETURN_STMT,
    BINARY_EXPR,
    INTEGER_LITERAL,
    EXPRESSION_STMT,
    FUNC_EXPR,
    SCOPE_STMT,
    VAR_REF_EXPR,
    BOOLEAN_LITERAL,
    ARRAY_ACCESS_EXPR,
    IF_ELSE_STMT,
    WHILE_STMT,
    IDENTIFIER,
    NEW_EXPR,
    NEW_ARRAY_EXPR,
    ARRAY_EXPR,
    ARGUMENT,
    THIS_EXPR,
<<<<<<< HEAD
    UNARY_EXPR,
    PAREN_EXPR;
=======
    UNARY_EXPR;
>>>>>>> d9e05921

    private static final Set<Kind> STATEMENTS = Set.of(ASSIGN_STMT, RETURN_STMT, IF_ELSE_STMT, WHILE_STMT);
    private static final Set<Kind> EXPRESSIONS = Set.of(
            BINARY_EXPR,
            INTEGER_LITERAL,
            VAR_REF_EXPR,
            ARRAY_ACCESS_EXPR,
            BOOLEAN_LITERAL,
            NEW_EXPR,
            NEW_ARRAY_EXPR,
            ARRAY_EXPR,
            FUNC_EXPR,
            THIS_EXPR,
            UNARY_EXPR
    );

    private final String name;

    private Kind(String name) {
        this.name = name;
    }

    private Kind() {
        this.name = SpecsStrings.toCamelCase(name(), "_", true);
    }

    public static Kind fromString(String kind) {

        for (Kind k : Kind.values()) {
            if (k.getNodeName().equals(kind)) {
                return k;
            }
        }
        throw new RuntimeException("Could not convert string '" + kind + "' to a Kind");
    }

    public String getNodeName() {
        return name;
    }

    @Override
    public String toString() {
        return getNodeName();
    }

    /**
     * @return true if this kind represents a statement, false otherwise
     */
    public boolean isStmt() {
        return STATEMENTS.contains(this);
    }

    /**
     * @return true if this kind represents an expression, false otherwise
     */
    public boolean isExpr() {
        return EXPRESSIONS.contains(this);
    }

    /**
     * Tests if the given JmmNode has the same kind as this type.
     *
     * @param node
     * @return
     */
    public boolean check(JmmNode node) {
        return node.getKind().equals(getNodeName());
    }

    /**
     * Performs a check and throws if the test fails. Otherwise, does nothing.
     *
     * @param node
     */
    public void checkOrThrow(JmmNode node) {

        if (!check(node)) {
            throw new RuntimeException("Node '" + node + "' is not a '" + getNodeName() + "'");
        }
    }

    /**
     * Performs a check on all kinds to test and returns false if none matches. Otherwise, returns true.
     *
     * @param node
     * @param kindsToTest
     * @return
     */
    public static boolean check(JmmNode node, Kind... kindsToTest) {

        for (Kind k : kindsToTest) {

            // if any matches, return successfully
            if (k.check(node)) {

                return true;
            }
        }

        return false;
    }

    /**
     * Performs a check an all kinds to test and throws if none matches. Otherwise, does nothing.
     *
     * @param node
     * @param kindsToTest
     */
    public static void checkOrThrow(JmmNode node, Kind... kindsToTest) {
        if (!check(node, kindsToTest)) {
            // throw if none matches
            throw new RuntimeException("Node '" + node + "' is not any of " + Arrays.asList(kindsToTest));
        }
    }
}<|MERGE_RESOLUTION|>--- conflicted
+++ resolved
@@ -35,12 +35,8 @@
     ARRAY_EXPR,
     ARGUMENT,
     THIS_EXPR,
-<<<<<<< HEAD
     UNARY_EXPR,
     PAREN_EXPR;
-=======
-    UNARY_EXPR;
->>>>>>> d9e05921
 
     private static final Set<Kind> STATEMENTS = Set.of(ASSIGN_STMT, RETURN_STMT, IF_ELSE_STMT, WHILE_STMT);
     private static final Set<Kind> EXPRESSIONS = Set.of(
