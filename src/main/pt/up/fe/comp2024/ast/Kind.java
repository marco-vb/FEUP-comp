package pt.up.fe.comp2024.ast;

import pt.up.fe.comp.jmm.ast.JmmNode;
import pt.up.fe.specs.util.SpecsStrings;

import java.util.Arrays;
import java.util.Set;

/**
 * Represents the different kinds of nodes in the AST.
 */
public enum Kind {
    PROGRAM,
    IMPORT_DECL,
    CLASS_DECL,
    VAR_DECL,
    TYPE,
    METHOD_DECL,
    PARAM,
    ASSIGN_STMT,
    RETURN_STMT,
    BINARY_EXPR,
    INTEGER_LITERAL,
    EXPRESSION_STMT,
    FUNC_EXPR,
    SCOPE_STMT,
    VAR_REF_EXPR,
    BOOLEAN_LITERAL,
    ARRAY_ACCESS_EXPR,
    IF_ELSE_STMT,
    WHILE_STMT,
    IDENTIFIER,
    NEW_EXPR,
    NEW_ARRAY_EXPR,
    ARRAY_EXPR,
    ARGUMENT,
    THIS_EXPR,
    UNARY_EXPR,
<<<<<<< HEAD
    ARRAY_ASSIGN_STMT;

    private static final Set<Kind> STATEMENTS = Set.of(
            ASSIGN_STMT,
            RETURN_STMT,
            IF_ELSE_STMT,
            WHILE_STMT,
            EXPRESSION_STMT,
            SCOPE_STMT,
            ARRAY_ASSIGN_STMT
    );
=======
    PAREN_EXPR;

    private static final Set<Kind> STATEMENTS = Set.of(ASSIGN_STMT, RETURN_STMT, IF_ELSE_STMT, WHILE_STMT);
>>>>>>> c4b34b0b
    private static final Set<Kind> EXPRESSIONS = Set.of(
            BINARY_EXPR,
            INTEGER_LITERAL,
            VAR_REF_EXPR,
            ARRAY_ACCESS_EXPR,
            BOOLEAN_LITERAL,
            NEW_EXPR,
            NEW_ARRAY_EXPR,
            ARRAY_EXPR,
            FUNC_EXPR,
            THIS_EXPR,
            UNARY_EXPR
    );

    private final String name;

    private Kind(String name) {
        this.name = name;
    }

    private Kind() {
        this.name = SpecsStrings.toCamelCase(name(), "_", true);
    }

    public static Kind fromString(String kind) {

        for (Kind k : Kind.values()) {
            if (k.getNodeName().equals(kind)) {
                return k;
            }
        }
        throw new RuntimeException("Could not convert string '" + kind + "' to a Kind");
    }

    public String getNodeName() {
        return name;
    }

    @Override
    public String toString() {
        return getNodeName();
    }

    /**
     * @return true if this kind represents a statement, false otherwise
     */
    public boolean isStmt() {
        return STATEMENTS.contains(this);
    }

    /**
     * @return true if this kind represents an expression, false otherwise
     */
    public boolean isExpr() {
        return EXPRESSIONS.contains(this);
    }

    /**
     * Tests if the given JmmNode has the same kind as this type.
     *
     * @param node
     * @return
     */
    public boolean check(JmmNode node) {
        return node.getKind().equals(getNodeName());
    }

    /**
     * Performs a check and throws if the test fails. Otherwise, does nothing.
     *
     * @param node
     */
    public void checkOrThrow(JmmNode node) {

        if (!check(node)) {
            throw new RuntimeException("Node '" + node + "' is not a '" + getNodeName() + "'");
        }
    }

    /**
     * Performs a check on all kinds to test and returns false if none matches. Otherwise, returns true.
     *
     * @param node
     * @param kindsToTest
     * @return
     */
    public static boolean check(JmmNode node, Kind... kindsToTest) {

        for (Kind k : kindsToTest) {

            // if any matches, return successfully
            if (k.check(node)) {

                return true;
            }
        }

        return false;
    }

    /**
     * Performs a check an all kinds to test and throws if none matches. Otherwise, does nothing.
     *
     * @param node
     * @param kindsToTest
     */
    public static void checkOrThrow(JmmNode node, Kind... kindsToTest) {
        if (!check(node, kindsToTest)) {
            // throw if none matches
            throw new RuntimeException("Node '" + node + "' is not any of " + Arrays.asList(kindsToTest));
        }
    }
}<|MERGE_RESOLUTION|>--- conflicted
+++ resolved
@@ -36,8 +36,8 @@
     ARGUMENT,
     THIS_EXPR,
     UNARY_EXPR,
-<<<<<<< HEAD
-    ARRAY_ASSIGN_STMT;
+    ARRAY_ASSIGN_STMT,
+    PAREN_EXPR;
 
     private static final Set<Kind> STATEMENTS = Set.of(
             ASSIGN_STMT,
@@ -48,11 +48,6 @@
             SCOPE_STMT,
             ARRAY_ASSIGN_STMT
     );
-=======
-    PAREN_EXPR;
-
-    private static final Set<Kind> STATEMENTS = Set.of(ASSIGN_STMT, RETURN_STMT, IF_ELSE_STMT, WHILE_STMT);
->>>>>>> c4b34b0b
     private static final Set<Kind> EXPRESSIONS = Set.of(
             BINARY_EXPR,
             INTEGER_LITERAL,
